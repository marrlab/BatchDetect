import pandas as pd
<<<<<<< HEAD
from imageio.v2 import imread
=======
from PIL import Image
>>>>>>> cde72da7
from joblib import Parallel, delayed
import torch
from tqdm import tqdm
from PIL import Image

from torchvision.models import resnet18, ResNet18_Weights
from torchvision import transforms
import torch.nn as nn

from sklearn.pipeline import Pipeline, FeatureUnion

from sklearn.base import BaseEstimator
from sklearn.base import TransformerMixin

from scipy.stats import kurtosis, skew
from skimage.feature import graycomatrix, graycoprops
from skimage.measure import shannon_entropy

from batchdetect.swin_transformer import swin_tiny_patch4_window7_224, ConvStem



def list_of_dict_to_dict(list_of_dicts):
    new_dict = dict()
    for one_dict in list_of_dicts:
        new_dict.update(one_dict)
    return new_dict


<<<<<<< HEAD
def first_and_second_order(metadata):
=======
def automatic_feature_extraction(metadata, model=None):
>>>>>>> cde72da7
    feature_union = FeatureUnion([
                                ("MaskBasedFeatures",
                                 FirstAndSecondLevelFeatures())
                                ])
    pipeline = Pipeline([("features", feature_union)], verbose=3)

    feature_extractor = FeatureExtractor(pipeline, model)
    list_of_features = feature_extractor.extract_features(metadata)
    df_features = pd.DataFrame(list_of_features)
    return df_features


class FeatureExtractor(object):
    def __init__(self, feature_unions, model=None):
        self.feature_unions = feature_unions
        
        self.model = model

    def extract_(self, f):
        image = Image.read(f)
        if self.model is not None:
            lowres = F.interpolate(image, size=(128, 128))
            z_content, (mu, _) = model.encoder(lowres)
            z_random = torch.randn_like(mu) * 2
            image = self.model.generator(image, z_content, z_random)
        features = self.feature_unions.transform([image]).copy()
        features = list_of_dict_to_dict(features)
        return features

    def extract_features(self, metadata, n_jobs=-1):
        file_list = metadata["file"].tolist()
        results = Parallel(n_jobs=n_jobs)(delayed(self.extract_)(f)
                                          for f in tqdm(file_list, position=0,
                                          leave=True))
        return results


class FirstAndSecondLevelFeatures(BaseEstimator, TransformerMixin):
    def __init__(self, distances=[5], angles=[0], levels=256):
        self.distances = distances
        self.angles = angles
        self.levels = levels

    def fit(self, X=None, y=None):
        return self

    def transform(self, X):
        image = X[0].copy()
        # storing the feature values
        features = dict()
        for ch in range(image.shape[2]):
            # First Order Features
            features["mean_intensity_Ch" + str(ch+1)] = image[:, :, ch].mean()
            features["std_intensity_Ch" + str(ch+1)] = image[:, :, ch].std()
            features["kurtosis_intensity_Ch" + str(ch+1)] = kurtosis(image[:,:,ch].ravel())
            features["skew_intensity_Ch" + str(ch+1)] = skew(image[:, :, ch].ravel())
            features["min_intensity_Ch" + str(ch+1)] = image[:, :, ch].min()
            features["max_intensity_Ch" + str(ch+1)] = image[:, :, ch].max()
            features["shannon_entropy_Ch" + str(ch+1)] = shannon_entropy(image[:,:,ch])

            # Second Order Features
            # create a 2D temp image
            temp_image = image[:, :, ch].copy()
            # use 8bit pixel values for GLCM
            temp_image = (temp_image/temp_image.max())*255
            # convert to unsigned for GLCM
            temp_image = temp_image.astype('uint8')
            # calculating glcm
            glcm = graycomatrix(temp_image,
                                distances=self.distances,
                                angles=self.angles,
                                levels=self.levels)
            # storing the glcm values
            features["contrast_Ch" + str(ch+1)] = graycoprops(
                                                            glcm,
                                                            prop='contrast')[0, 0]
            features["dissimilarity_Ch" + str(ch+1)] = graycoprops(
                                                            glcm,
                                                            prop='dissimilarity')[0, 0]
            features["homogeneity_Ch" + str(ch+1)] = graycoprops(
                                                            glcm,
                                                            prop='homogeneity')[0, 0]
            features["ASM_Ch" + str(ch+1)] = graycoprops(
                                                            glcm,
                                                            prop='ASM')[0, 0]
            features["energy_Ch" + str(ch+1)] = graycoprops(
                                                            glcm,
                                                            prop='energy')[0, 0]
            features["correlation_Ch" + str(ch+1)] = graycoprops(
                                                            glcm,
                                                            prop='correlation')[0, 0]
        return features


def feature_extraction(metadata, model, transform, device=torch.device("cuda" if torch.cuda.is_available() else "cpu")):
    file_list = metadata["file"].tolist()
    features = []
    for f in tqdm(file_list):
        image = Image.open(f).convert('RGB')

        with torch.no_grad():
            with torch.cuda.amp.autocast():
                image = transform(image).unsqueeze(0)
                image = image.to(device)
                features.append(model(image).squeeze().cpu().numpy())
    
    return pd.DataFrame(features)


def resnet(metadata, device=torch.device("cuda" if torch.cuda.is_available() else "cpu")):
    # Load pre-trained ResNet model
    model = nn.Sequential(*list(resnet18(weights=ResNet18_Weights.DEFAULT).children())[:-1])
    model.to(device)
    model.eval()
    
    # Apply appropriate transformations
    transform = transforms.Compose([
        transforms.Resize(256),
        transforms.CenterCrop(224),
        transforms.ToTensor(),
        transforms.Normalize(mean=[0.485, 0.456, 0.406], std=[0.229, 0.224, 0.225])
    ])
   
    return feature_extraction(metadata, model, transform, device)


def ctranspath(metadata, device=torch.device("cuda" if torch.cuda.is_available() else "cpu")):
    # Load pre-trained ResNet model
    feature_extractor = swin_tiny_patch4_window7_224(embed_layer=ConvStem, pretrained=False)
    feature_extractor.head = nn.Identity()

    ctranspath = torch.load('/home/ubuntu/models/ctranspath.pth')
    feature_extractor.load_state_dict(ctranspath['model'], strict=True)
    feature_extractor.to(device)
    feature_extractor.eval()
    
    # Apply appropriate transformations
    transform = transforms.Compose([
        transforms.Resize(256),
        transforms.CenterCrop(224),
        transforms.ToTensor(),
        transforms.Normalize(mean=[0.485, 0.456, 0.406], std=[0.229, 0.224, 0.225])
    ])
    
    return feature_extraction(metadata, feature_extractor, transform, device)


# test the functions above
# ------------------------
# from pathlib import Path
# dataset = 'CRC'
# base_dir = Path(f'/home/ubuntu/data/BatchDetectData/BatchDetect{dataset}')
# metadata_path = Path(base_dir / 'metadata.csv')
# metadata = pd.read_csv(metadata_path)

# first_and_second_order(metadata)
# resnet(metadata)
# ctranspath(metadata)<|MERGE_RESOLUTION|>--- conflicted
+++ resolved
@@ -1,9 +1,5 @@
 import pandas as pd
-<<<<<<< HEAD
 from imageio.v2 import imread
-=======
-from PIL import Image
->>>>>>> cde72da7
 from joblib import Parallel, delayed
 import torch
 from tqdm import tqdm
@@ -33,11 +29,7 @@
     return new_dict
 
 
-<<<<<<< HEAD
 def first_and_second_order(metadata):
-=======
-def automatic_feature_extraction(metadata, model=None):
->>>>>>> cde72da7
     feature_union = FeatureUnion([
                                 ("MaskBasedFeatures",
                                  FirstAndSecondLevelFeatures())
