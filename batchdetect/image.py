--- conflicted
+++ resolved
@@ -15,11 +15,6 @@
 from skimage.feature import graycomatrix, graycoprops
 from skimage.measure import shannon_entropy
 
-<<<<<<< HEAD
-from batchdetect.swin_transformer import swin_tiny_patch4_window7_224, ConvStem
-
-=======
->>>>>>> 50948423
 
 def list_of_dict_to_dict(list_of_dicts):
     new_dict = dict()
@@ -47,11 +42,7 @@
         self.model = model
 
     def extract_(self, f):
-<<<<<<< HEAD
-        image = imread(f)
-=======
         image = Image.open(f)
->>>>>>> 50948423
         if self.model is not None:
             lowres = F.interpolate(image, size=(128, 128))
             z_content, (mu, _) = self.model.encoder(lowres)
